--- conflicted
+++ resolved
@@ -9,11 +9,7 @@
   "devDependencies": {
     "chalk": "^2.4.1",
     "eslint": "^5.6.0",
-<<<<<<< HEAD
-    "eslint-config-ckeditor5": "^1.0.14",
-=======
     "eslint-config-ckeditor5": "^2.0.0",
->>>>>>> 08c9003e
     "husky": "^0.14.3",
     "istanbul": "^0.4.4",
     "lerna": "^3.4.0",
