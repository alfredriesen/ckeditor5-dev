--- conflicted
+++ resolved
@@ -19,20 +19,13 @@
  * @returns {Object}
  */
 module.exports = function getKarmaConfig( options ) {
-<<<<<<< HEAD
-	const isBrowserStackEnabled = process.env.BROWSER_STACK_ACCESS_KEY && process.env.BROWSER_STACK_USERNAME;
-
-	if ( !Array.isArray( options.files ) || options.files.length === 0 ) {
-		throw new Error( 'Karma requires files to tests. `options.files` has to be non-empty array.' );
-	}
-=======
-	const basePath = process.cwd();
-	const coverageDir = path.join( basePath, 'coverage' );
->>>>>>> e0acc1ab
-
 	if ( !AVAILABLE_REPORTERS.includes( options.reporter ) ) {
 		throw new Error( `Specified reporter is not supported. Available reporters: ${ AVAILABLE_REPORTERS.join( ', ' ) }.` );
 	}
+
+	const basePath = process.cwd();
+	const coverageDir = path.join( basePath, 'coverage' );
+	const isBrowserStackEnabled = process.env.BROWSER_STACK_ACCESS_KEY && process.env.BROWSER_STACK_USERNAME;
 
 	const preprocessorMap = {
 		[ options.entryFile ]: [ 'webpack' ]
