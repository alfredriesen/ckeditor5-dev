--- conflicted
+++ resolved
@@ -123,11 +123,22 @@
 			} );
 		}
 
-<<<<<<< HEAD
-		return executeOnDependencies( execOptions, functionToExecute )
-			.then( () => {
-				process.chdir( options.cwd );
-			} );
+		function validatePackages( repositoryName, repositoryPath ) {
+			if ( !options.dependencies.has( repositoryName ) ) {
+				return Promise.resolve();
+			}
+
+			process.chdir( repositoryPath );
+
+			try {
+				validator.checkBranch();
+			} catch ( err ) {
+				errors.push( `## ${ repositoryName }` );
+				errors.push( err.message );
+			}
+
+			return Promise.resolve();
+		}
 	},
 
 	/**
@@ -160,24 +171,6 @@
 		const loginOptions = require( './translations/getloginoptions' )( process.argv.slice( 2 ) );
 
 		return downloadTranslations( loginOptions );
-=======
-		function validatePackages( repositoryName, repositoryPath ) {
-			if ( !options.dependencies.has( repositoryName ) ) {
-				return Promise.resolve();
-			}
-
-			process.chdir( repositoryPath );
-
-			try {
-				validator.checkBranch();
-			} catch ( err ) {
-				errors.push( `## ${ repositoryName }` );
-				errors.push( err.message );
-			}
-
-			return Promise.resolve();
-		}
->>>>>>> 360328fe
 	}
 };
 
