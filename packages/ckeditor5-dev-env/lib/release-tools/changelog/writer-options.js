--- conflicted
+++ resolved
@@ -61,16 +61,10 @@
 // - displays a log when the commit has invalid format of the message,
 // - filters out the commit if it should not be visible in the changelog,
 // - makes links to issues and user's profiles on GitHub.
-<<<<<<< HEAD
-function transformCommit( commit ) {
-	if ( commit.header.startsWith( 'Merge' ) && commit.body ) {
-=======
 function transformCommit( commit, displayLog = true ) {
 	const log = logger( displayLog ? 'info' : 'error' );
 
 	if ( commit.header.startsWith( 'Merge' ) ) {
->>>>>>> 8cb7416a
-		// Header for merge commit can be in "body" or "footer" of the commit message.
 		const parsedHeader = parserOptions.headerPattern.exec( commit.body );
 
 		if ( parsedHeader ) {
