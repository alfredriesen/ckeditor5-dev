{
  "name": "@ckeditor/ckeditor5-dev-docs",
  "version": "7.5.1",
  "description": "Tasks used to build documentation for CKEditor 5.",
  "keywords": [],
  "main": "lib/index.js",
  "dependencies": {
    "@ckeditor/ckeditor5-dev-utils": "^4.0.2",
<<<<<<< HEAD
    "@ckeditor/jsdoc-plugins": "^1.8.0",
    "jsdoc": "3.4.3",
    "map-stream": "0.0.7",
    "vinyl-fs": "^2.4.4"
=======
    "@ckeditor/jsdoc-plugins": "^1.8.1",
    "gulp": "^3.9.1",
    "gulp-jsdoc3": "ckeditor/gulp-jsdoc3"
>>>>>>> 405b5141
  },
  "engines": {
    "node": ">=6.0.0",
    "npm": ">=3.0.0"
  },
  "bin": {
    "ckeditor5-dev-docs-publish-nightly": "./bin/publish-nightly.js"
  },
  "author": "CKSource (http://cksource.com/)",
  "license": "(GPL-2.0 OR LGPL-2.1 OR MPL-1.1)",
  "homepage": "https://github.com/ckeditor/ckeditor5-dev/tree/master/packages/ckeditor5-dev-docs",
  "bugs": "https://github.com/ckeditor/ckeditor5-dev/issues",
  "repository": "https://github.com/ckeditor/ckeditor5-dev"
}<|MERGE_RESOLUTION|>--- conflicted
+++ resolved
@@ -6,16 +6,10 @@
   "main": "lib/index.js",
   "dependencies": {
     "@ckeditor/ckeditor5-dev-utils": "^4.0.2",
-<<<<<<< HEAD
-    "@ckeditor/jsdoc-plugins": "^1.8.0",
+    "@ckeditor/jsdoc-plugins": "^1.8.1",
     "jsdoc": "3.4.3",
-    "map-stream": "0.0.7",
+    "map-stream": "^0.0.7",
     "vinyl-fs": "^2.4.4"
-=======
-    "@ckeditor/jsdoc-plugins": "^1.8.1",
-    "gulp": "^3.9.1",
-    "gulp-jsdoc3": "ckeditor/gulp-jsdoc3"
->>>>>>> 405b5141
   },
   "engines": {
     "node": ">=6.0.0",
